language: go

go:
<<<<<<< HEAD
=======
  - 1.14.x
  - 1.15.x
>>>>>>> aa90d59a
  - 1.16.x
  - 1.17.x

install:
  - export PATH=${PATH}:${HOME}/gopath/bin
  - go get -v golang.org/x/lint/golint

before_script:
  - go vet ./...
  - golint .

script:
  - go test -v ./...
  - go test -v -race ./...<|MERGE_RESOLUTION|>--- conflicted
+++ resolved
@@ -1,11 +1,7 @@
 language: go
 
 go:
-<<<<<<< HEAD
-=======
-  - 1.14.x
   - 1.15.x
->>>>>>> aa90d59a
   - 1.16.x
   - 1.17.x
 
